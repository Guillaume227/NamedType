#ifndef NAMED_TYPE_HPP
#define NAMED_TYPE_HPP

#include <functional>
#include <ratio>
#include <type_traits>
#include "underlying_functionalities.hpp"

namespace fluent
{
    
template<typename T, T (*from)(T), T(*to)(T)>
struct Convert
{
    static T convertFrom(T t) { return from(t); }
    static T convertTo(T t) { return to(t); }
};

template <typename T, typename Parameter, typename Converter, template<typename> class... Skills>
class NamedTypeImpl : public Skills<NamedTypeImpl<T, Parameter, Converter, Skills...>>...
{
public:
<<<<<<< HEAD
=======
    using UnderlyingType = T;
>>>>>>> e7e1a9fc

    // constructor
    NamedTypeImpl() = default;
    explicit NamedTypeImpl(T const& value) : value_(value) {}
    template<typename T_ = T>
    explicit NamedTypeImpl(T&& value, typename std::enable_if<!std::is_reference<T_>::value, std::nullptr_t>::type = nullptr) : value_(std::move(value)) {}

    // get
    T& get() { return value_; }
    T const& get() const {return value_; }

    // explicit cast to underlying
    explicit operator T() const { return value_; }

    // conversions
    template <typename Converter2>
    operator NamedTypeImpl<T, Parameter, Converter2, Skills...>() const
    {
        return NamedTypeImpl<T, Parameter, Converter2, Skills...>(Converter2::convertFrom(Converter::convertTo(get())));
    }
    
    struct conversions
    {
        template<T(*f)(T), T(*g)(T)>
        struct compose
        {
            static T func(T t) { return f(g(t)); }
        };
        template<typename Converter1, typename Converter2>
        using ComposeConverter = Convert<T, compose<Converter1::convertFrom, Converter2::convertFrom>::func, compose<Converter1::convertTo, Converter2::convertTo>::func>;
        template <typename Converter2>
        using GetConvertible = NamedTypeImpl<T, Parameter, ComposeConverter<Converter, Converter2>, Skills...>;
    };

private:
    T value_{};
};

template <typename T, typename Parameter, template<typename> class... Skills>
using NamedType = NamedTypeImpl<T, Parameter, ConvertWithRatio<T, std::ratio<1>>, Skills...>;

template <typename StrongType, typename Ratio>
using MultipleOf = typename StrongType::conversions::template GetConvertible<ConvertWithRatio<typename StrongType::UnderlyingType, Ratio>>;

template <typename StrongType, typename Converter>
using ConvertibleTo = typename StrongType::conversions::template GetConvertible<Converter>;

template<template<typename T> class StrongType, typename T>
StrongType<T> make_named(T const& value)
{
    return StrongType<T>(value);
}

} // namespace fluent

#endif<|MERGE_RESOLUTION|>--- conflicted
+++ resolved
@@ -20,10 +20,7 @@
 class NamedTypeImpl : public Skills<NamedTypeImpl<T, Parameter, Converter, Skills...>>...
 {
 public:
-<<<<<<< HEAD
-=======
     using UnderlyingType = T;
->>>>>>> e7e1a9fc
 
     // constructor
     NamedTypeImpl() = default;
